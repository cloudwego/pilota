use std::{
    io::Write,
    ops::Deref,
    path::{Path, PathBuf},
    sync::Arc,
};
use ahash::{AHashMap, AHashSet};
use dashmap::{mapref::one::RefMut, DashMap};
use faststr::FastStr;
use itertools::Itertools;
use normpath::PathExt;
use pkg_tree::PkgNode;
use quote::quote;
use rayon::prelude::{IntoParallelRefIterator, ParallelIterator};
use traits::CodegenBackend;

use self::workspace::Workspace;
use crate::{
    db::RirDatabase,
    dedup::def_id_equal,
    fmt::fmt_file,
    middle::{
        self,
        context::{tls::CUR_ITEM, Mode},
        rir,
    },
    rir::{Item, NodeKind},
    symbol::{DefId, EnumRepr, FileId},
    Context, Symbol,
};

pub(crate) mod pkg_tree;
pub mod toml;
pub(crate) mod traits;

mod workspace;

pub mod protobuf;
pub mod thrift;

#[derive(Clone)]
pub struct Codegen<B> {
    backend: B,
}

impl<B> Deref for Codegen<B>
where
    B: CodegenBackend,
{
    type Target = Context;

    fn deref(&self) -> &Self::Target {
        self.backend.cx()
    }
}

impl<B> Codegen<B> {
    pub fn new(backend: B) -> Self {
        Codegen { backend }
    }
}

#[derive(Clone, Copy)]
pub enum CodegenKind {
    Direct,
    RePub,
}

#[derive(Clone, Copy)]
pub struct CodegenItem {
    def_id: DefId,
    kind: CodegenKind,
}

impl From<DefId> for CodegenItem {
    fn from(value: DefId) -> Self {
        CodegenItem {
            def_id: value,
            kind: CodegenKind::Direct,
        }
    }
}

impl<B> Codegen<B>
where
    B: CodegenBackend + Send,
{
    pub fn write_struct(&self, def_id: DefId, stream: &mut String, s: &rir::Message) {
        let name = self.rust_name(def_id);

        let mut fields = s
            .fields
            .iter()
            .map(|f| {
                let name = self.rust_name(f.did);
                self.with_adjust(f.did, |adjust| {
                    let ty = self.codegen_item_ty(f.ty.kind.clone());
                    let mut ty = format!("{ty}");

                    if let Some(adjust) = adjust {
                        if adjust.boxed() {
                            ty = format!("::std::boxed::Box<{ty}>")
                        }
                    }

                    if f.is_optional() {
                        ty = format!("::std::option::Option<{ty}>")
                    }

                    let attrs = adjust.iter().flat_map(|a| a.attrs()).join("");

                    format! {
                        r#"{attrs}
                        pub {name}: {ty},"#
                    }
                })
            })
            .join("\n");

        if self.keep_unknown_fields.contains(&def_id) {
            fields.push_str("pub _unknown_fields: ::pilota::LinkedBytes,");
        }

        stream.push_str(&format! {
            r#"#[derive(Clone, PartialEq)]
                pub struct {name} {{
                    {fields}
                }}"#
        });

        self.backend.codegen_struct_impl(def_id, stream, s);
    }

    pub fn write_item(
        &self,
        stream: &mut String,
        item: CodegenItem,
        dup: &mut AHashMap<FastStr, Vec<DefId>>,
    ) {
        CUR_ITEM.set(&item.def_id, || match item.kind {
            CodegenKind::Direct => {
                if !self.duplicate(dup, item.def_id) {
                    let def_id = item.def_id;
                    let item = self.item(def_id).unwrap();
                    tracing::trace!("write item {}", item.symbol_name());
                    self.with_adjust(def_id, |adjust| {
                        let attrs = adjust.iter().flat_map(|a| a.attrs()).join("\n");

                        let impls = adjust
                            .iter()
                            .flat_map(|a| &a.nested_items)
                            .sorted()
                            .join("\n");
                        stream.push_str(&impls);
                        stream.push_str(&attrs);
                    });

                    match &*item {
                        middle::rir::Item::Message(s) => {
                            self.write_struct(def_id, stream, s);
                        }
                        middle::rir::Item::Enum(e) => self.write_enum(def_id, stream, e),
                        middle::rir::Item::Service(s) => self.write_service(def_id, stream, s),
                        middle::rir::Item::NewType(t) => self.write_new_type(def_id, stream, t),
                        middle::rir::Item::Const(c) => self.write_const(def_id, stream, c),
                        middle::rir::Item::Mod(m) => {
                            let mut inner = Default::default();
                            m.items.iter().for_each(|def_id| {
                                self.write_item(&mut inner, (*def_id).into(), dup)
                            });

                            let name = self.rust_name(def_id);
                            stream.push_str(&format! {
                                r#"pub mod {name} {{
                            {inner}
                        }}"#
                            })
                        }
                    }
                };
            }
            CodegenKind::RePub => {
                let path = self
                    .item_path(item.def_id)
                    .iter()
                    .map(|item| item.to_string())
                    .join("::");
                stream.push_str(format!("pub use ::{};", path).as_str());
            }
        })
    }

    fn duplicate(&self, dup: &mut AHashMap<FastStr, Vec<DefId>>, def_id: DefId) -> bool {
        let name = self.rust_name(def_id);
        if !self.dedups.contains(&name.0) {
            return false;
        }
        let dup = dup.entry(name.0).or_default();
        for id in dup.iter() {
            if def_id_equal(&self.nodes(), *id, def_id) {
                return true;
            }
        }
        dup.push(def_id);
        false
    }

    pub fn write_enum_as_new_type(
        &self,
        def_id: DefId,
        stream: &mut String,
        e: &middle::rir::Enum,
    ) {
        let name = self.rust_name(def_id);

        let repr = match e.repr {
            Some(EnumRepr::I32) => quote!(i32),
            _ => panic!(),
        };

        let variants = e
            .variants
            .iter()
            .map(|v| {
                let name = self.rust_name(v.did);

                let discr = v.discr.unwrap();
                let discr = match e.repr {
                    Some(EnumRepr::I32) => discr as i32,
                    None => panic!(),
                };
                (
                    format!("pub const {name}: Self = Self({discr});"),
                    format!("Self({discr}) => ::std::string::String::from(\"{name}\"),"),
                )
            })
            .collect::<Vec<_>>();
        let variants_const = variants.iter().map(|(v, _)| v).join("");
        let variants_as_str_fields = variants.iter().map(|(_, v)| v).join("");

        stream.push_str(&format! {
            r#"#[derive(Clone, PartialEq, Copy)]
            #[repr(transparent)]
            pub struct {name}({repr});

            impl {name} {{
                {variants_const}

                pub fn inner(&self) -> {repr} {{
                    self.0
                }}

                pub fn to_string(&self) -> ::std::string::String {{
                    match self {{
                        {variants_as_str_fields}
                        Self(val) => val.to_string(),
                    }}
                }}
            }}

            impl ::std::convert::From<{repr}> for {name} {{
                fn from(value: {repr}) -> Self {{
                    Self(value)
                }}
            }}

            impl ::std::convert::From<{name}> for {repr} {{
                fn from(value: {name}) -> {repr} {{
                    value.0
                }}
            }}

            "#
        });

        self.backend.codegen_enum_impl(def_id, stream, e);
    }

    pub fn write_enum(&self, def_id: DefId, stream: &mut String, e: &middle::rir::Enum) {
        if e.repr.is_some() {
            return self.write_enum_as_new_type(def_id, stream, e);
        }
        let name = self.rust_name(def_id);

        let mut keep = true;
        let mut variants = e
            .variants
            .iter()
            .map(|v| {
                let name = self.rust_name(v.did);

                self.with_adjust(v.did, |adjust| {
                    let attrs = adjust.iter().flat_map(|a| a.attrs()).join("\n");

                    let fields = v
                        .fields
                        .iter()
                        .map(|ty| self.codegen_item_ty(ty.kind.clone()).to_string())
                        .join(",");

                    let fields_stream = if fields.is_empty() {
                        keep = false;
                        Default::default()
                    } else {
                        format!("({fields})")
                    };

                    format!(
                        r#"{attrs}
                        {name} {fields_stream},"#
                    )
                })
            })
            .join("\n");

        if self.keep_unknown_fields.contains(&def_id) && keep {
            variants.push_str("_UnknownFields(::pilota::LinkedBytes),");
        }
        stream.push_str(&format! {
            r#"
            #[derive(Clone, PartialEq)]
            pub enum {name} {{
                {variants}
            }}
            "#
        });

        self.backend.codegen_enum_impl(def_id, stream, e);
    }

    pub fn write_service(&self, def_id: DefId, stream: &mut String, s: &middle::rir::Service) {
        let name = self.rust_name(def_id);
        let methods = self.service_methods(def_id);

        let methods = methods
            .iter()
            .map(|m| self.backend.codegen_service_method(def_id, m))
            .join("\n");

        stream.push_str(&format! {
            r#"
            pub trait {name} {{
                {methods}
            }}
            "#
        });
        self.backend.codegen_service_impl(def_id, stream, s);
    }

    /// get service information for volo-cli init, return path of service and
    /// methods
    pub fn get_init_service(&self, def_id: DefId) -> (String, String) {
        CUR_ITEM.set(&def_id, || {
            let service_name = self.rust_name(def_id);
            let mod_prefix = self.mod_path(def_id);
            let service_path = format!(
                "{}::{}",
                mod_prefix.iter().map(|item| item.to_string()).join("::"),
                service_name
            );
            tracing::debug!("service_path: {}", service_path);
            let methods = self.service_methods(def_id);

            let methods = methods
                .iter()
                .map(|m| {
                    self.backend
                        .codegen_service_method_with_global_path(def_id, m)
                })
                .join("\n");

            (service_path, methods)
        })
    }

    // pick first service as init service from idlservice
    pub fn pick_init_service(&self, path: PathBuf) -> anyhow::Result<(String, String)> {
        // convert path to absolute path to match with file_id_map
        let path = path
            .normalize()
            .map_err(|e| {
                anyhow::Error::msg(format!(
                    "Normalize path {} failed: {}, please check service path",
                    path.display(),
                    e
                ))
            })?
            .into_path_buf();
        tracing::debug!("path {:?}", path);
        let file_id: FileId = self.file_id(path).unwrap();
        let item = self
            .codegen_items
            .iter()
            .copied()
            .filter(|def_id| {
                // select service kind
                let item = self.item(*def_id).unwrap();
                matches!(&*item, middle::rir::Item::Service(_))
            })
            .find(
                // check for same file
                |def_id| self.node(*def_id).unwrap().file_id == file_id,
            );
        match item {
            Some(def_id) => Ok(self.get_init_service(def_id)),
            None => Err(anyhow::anyhow!("No service found.")),
        }
    }

    pub fn write_new_type(&self, def_id: DefId, stream: &mut String, t: &middle::rir::NewType) {
        let name = self.rust_name(def_id);
        let ty = self.codegen_item_ty(t.ty.kind.clone());
        stream.push_str(&format! {
            r#"
            #[derive(Clone, PartialEq)]
            pub struct {name}(pub {ty});

            impl ::std::ops::Deref for {name} {{
                type Target = {ty};

                fn deref(&self) -> &Self::Target {{
                    &self.0
                }}
            }}

            impl From<{ty}> for {name} {{
                fn from(v: {ty}) -> Self {{
                    Self(v)
                }}
            }}

            "#
        });
        self.backend.codegen_newtype_impl(def_id, stream, t);
    }

    pub fn write_const(&self, did: DefId, stream: &mut String, c: &middle::rir::Const) {
        let mut ty = self.codegen_ty(did);

        let name = self.rust_name(did);

        stream.push_str(&self.def_lit(&name, &c.lit, &mut ty).unwrap())
    }

    pub fn write_workspace(self, base_dir: PathBuf) -> anyhow::Result<()> {
        let ws = Workspace::new(base_dir, self);
        ws.write_crates()
    }

    pub fn write_items(
        &self,
        stream: &mut String,
        items: impl Iterator<Item = CodegenItem>,
        base_dir: &Path,
    ) where
        B: Send,
    {
        let mods = items.into_group_map_by(|CodegenItem { def_id, .. }| {
            let path = Arc::from_iter(self.mod_path(*def_id).iter().map(|s| s.0.clone()));
            tracing::debug!("ths path of {:?} is {:?}", def_id, path);
            match &*self.mode {
                Mode::Workspace(_) => Arc::from(&path[1..]), /* the first element for
                                                                * workspace */
                // path is crate name
                Mode::SingleFile { .. } => path,
            }
        });

        let mut pkgs: DashMap<Arc<[FastStr]>, String> = Default::default();

        let this = self.clone();

        mods.par_iter().for_each_with(this, |this, (p, def_ids)| {
            let mut stream = pkgs.entry(p.clone()).or_default();

            let span = tracing::span!(tracing::Level::TRACE, "write_mod", path = ?p);

            let _enter = span.enter();
            let mut dup = AHashMap::default();

            if this.split {
                Self::write_split_mod(this, base_dir, p, def_ids, &mut stream, &mut dup);
            } else {
                for def_id in def_ids.iter() {
                    this.write_item(&mut stream, *def_id, &mut dup)
                }
            }
        });

        fn write_stream(
            pkgs: &mut DashMap<Arc<[FastStr]>, String>,
            stream: &mut String,
            nodes: &[PkgNode],
        ) {
            for node in nodes.iter().sorted_by_key(|x| &x.path) {
                let mut inner_stream = String::default();
                if let Some((_, node_stream)) = pkgs.remove(&node.path) {
                    inner_stream.push_str(&node_stream);
                }

                write_stream(pkgs, &mut inner_stream, &node.children);
                let name = node.ident();
                if name.clone().unwrap_or_default() == "" {
                    stream.push_str(&inner_stream);
                    return;
                }

                let name = Symbol::from(name.unwrap());
                stream.push_str(&format! {
                    r#"
                    pub mod {name} {{
                        {inner_stream}
                    }}
                    "#
                });
            }
        }

        let keys = pkgs.iter().map(|kv| kv.key().clone()).collect_vec();
        let pkg_node = PkgNode::from_pkgs(&keys.iter().map(|s| &**s).collect_vec());
        tracing::debug!(?pkg_node);

        write_stream(&mut pkgs, stream, &pkg_node);
    }

    fn write_split_mod(
        this: &mut Codegen<B>,
        base_dir: &Path,
        p: &Arc<[FastStr]>,
        def_ids: &[CodegenItem],
        stream: &mut RefMut<Arc<[FastStr]>, String>,
        dup: &mut AHashMap<FastStr, Vec<DefId>>,
    ) {
        let base_mod_name = p.iter().map(|s| s.to_string()).join("/");
        let mod_file_name = format!("{}/mod.rs", base_mod_name);
        let mut mod_stream = String::new();
        
        let mut existing_file_names: AHashSet<String> = AHashSet::new();

        for def_id in def_ids.iter() {
            let mut item_stream = String::new();
            let node = this.db.node(def_id.def_id).unwrap();
            let name_prefix = match node.kind {
                NodeKind::Item(ref item) => match item.as_ref() {
                    Item::Message(_) => "message",
                    Item::Enum(_) => "enum",
                    Item::Service(_) => "service",
                    Item::NewType(_) => "new_type",
                    Item::Const(_) => "const",
                    Item::Mod(_) => "mod",
                },
                NodeKind::Variant(_) => "variant",
                NodeKind::Field(_) => "field",
                NodeKind::Method(_) => "method",
                NodeKind::Arg(_) => "arg",
            };

            let mod_dir = base_dir.join(base_mod_name.clone());

<<<<<<< HEAD
            let simple_name = format!("{}_{}", name_prefix, node.name());
            let unique_name = Self::generate_unique_name(&existing_file_names, &simple_name);
            existing_file_names.insert(unique_name.to_ascii_lowercase().clone());
            let file_name = format!("{}.rs", unique_name);
            this.write_item(&mut item_stream, *def_id, &mut dup);
=======
            let file_name = format!("{}_{}.rs", name_prefix, node.name());
            this.write_item(&mut item_stream, *def_id, dup);
>>>>>>> 9aca81fd

            let full_path = mod_dir.join(file_name.clone());
            std::fs::create_dir_all(mod_dir).unwrap();

            let item_stream = item_stream.lines().map(|s| s.trim_end()).join("\n");
            let mut file =
                std::io::BufWriter::new(std::fs::File::create(full_path.clone()).unwrap());
            file.write_all(item_stream.as_bytes()).unwrap();
            file.flush().unwrap();
            fmt_file(full_path);

            mod_stream.push_str(format!("include!(\"{}\");\n", file_name).as_str());
        }

        let mod_path = base_dir.join(&mod_file_name);
        let mod_stream = mod_stream.lines().map(|s| s.trim_end()).join("\n");
        let mut mod_file = std::io::BufWriter::new(std::fs::File::create(&mod_path).unwrap());
        mod_file.write_all(mod_stream.as_bytes()).unwrap();
        mod_file.flush().unwrap();
        fmt_file(&mod_path);

        stream.push_str(format!("include!(\"{}\");\n", mod_file_name).as_str());
    }
    
    /**
        On Windows and macOS, files names are case-insensitive
        To avoid problems when generating files for services with similar names, e.g. 
        testService and TestService, such names are de-duplicated by adding a number to their nam5e
    */
    fn generate_unique_name(existing_names: &AHashSet<String>, simple_name: &String) -> String {
        let mut counter = 1;
        let mut name = simple_name.clone();
        while existing_names.contains(name.to_ascii_lowercase().as_str()) {
            counter += 1;
            name = format!("{}_{}", simple_name.clone(), counter)
        }
        name
    }

    pub fn write_file(self, ns_name: Symbol, file_name: impl AsRef<Path>) {
        let base_dir = file_name.as_ref().parent().unwrap();
        let mut stream = String::default();
        self.write_items(
            &mut stream,
            self.codegen_items.iter().map(|def_id| (*def_id).into()),
            base_dir,
        );

        stream = format! {r#"pub mod {ns_name} {{
                #![allow(warnings, clippy::all)]
                {stream}
            }}"#};
        let stream = stream.lines().map(|s| s.trim_end()).join("\n");
        let mut file = std::io::BufWriter::new(std::fs::File::create(&file_name).unwrap());
        file.write_all(stream.as_bytes()).unwrap();
        file.flush().unwrap();
        fmt_file(file_name)
    }

    pub fn gen(self) -> anyhow::Result<()> {
        match &*self.mode.clone() {
            Mode::Workspace(info) => self.write_workspace(info.dir.clone()),
            Mode::SingleFile { file_path: p } => {
                self.write_file(
                    FastStr::new(
                        p.file_name()
                            .and_then(|s| s.to_str())
                            .and_then(|s| s.split('.').next())
                            .unwrap(),
                    )
                    .into(),
                    p,
                );
                Ok(())
            }
        }
    }
}<|MERGE_RESOLUTION|>--- conflicted
+++ resolved
@@ -534,7 +534,7 @@
         let base_mod_name = p.iter().map(|s| s.to_string()).join("/");
         let mod_file_name = format!("{}/mod.rs", base_mod_name);
         let mut mod_stream = String::new();
-        
+
         let mut existing_file_names: AHashSet<String> = AHashSet::new();
 
         for def_id in def_ids.iter() {
@@ -557,16 +557,11 @@
 
             let mod_dir = base_dir.join(base_mod_name.clone());
 
-<<<<<<< HEAD
             let simple_name = format!("{}_{}", name_prefix, node.name());
             let unique_name = Self::generate_unique_name(&existing_file_names, &simple_name);
             existing_file_names.insert(unique_name.to_ascii_lowercase().clone());
             let file_name = format!("{}.rs", unique_name);
-            this.write_item(&mut item_stream, *def_id, &mut dup);
-=======
-            let file_name = format!("{}_{}.rs", name_prefix, node.name());
             this.write_item(&mut item_stream, *def_id, dup);
->>>>>>> 9aca81fd
 
             let full_path = mod_dir.join(file_name.clone());
             std::fs::create_dir_all(mod_dir).unwrap();
@@ -590,10 +585,10 @@
 
         stream.push_str(format!("include!(\"{}\");\n", mod_file_name).as_str());
     }
-    
+
     /**
         On Windows and macOS, files names are case-insensitive
-        To avoid problems when generating files for services with similar names, e.g. 
+        To avoid problems when generating files for services with similar names, e.g.
         testService and TestService, such names are de-duplicated by adding a number to their nam5e
     */
     fn generate_unique_name(existing_names: &AHashSet<String>, simple_name: &String) -> String {
