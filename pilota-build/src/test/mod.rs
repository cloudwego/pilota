#![cfg(test)]

use std::{fs, fs::File, path::Path, process::Command};

use tempfile::tempdir;

use crate::{plugin::SerdePlugin, IdlService};

fn diff_file(old: impl AsRef<Path>, new: impl AsRef<Path>) {
    let old_content =
        unsafe { String::from_utf8_unchecked(std::fs::read(old).unwrap()) }.replace("\r", "");

    let new_content =
        unsafe { String::from_utf8_unchecked(std::fs::read(new).unwrap()) }.replace("\r", "");

    let patch = diffy::create_patch(&old_content, &new_content);
    if !patch.hunks().is_empty() {
        panic!("\n{}\n", patch)
    }
}

fn diff_dir(old: impl AsRef<Path>, new: impl AsRef<Path>) {
    let old_files: Vec<_> = fs::read_dir(old.as_ref())
        .unwrap()
        .map(|res| res.unwrap().path())
        .collect();
    let new_files: Vec<_> = fs::read_dir(new.as_ref())
        .unwrap()
        .map(|res| res.unwrap().path())
        .collect();

    if old_files.len() != new_files.len() {
        panic!(
            "Number of files are different between {} and {}: {} vs {}",
            old.as_ref().to_str().unwrap(),
            new.as_ref().to_str().unwrap(),
            old_files.len(),
            new_files.len()
        );
    }

    for old_file in old_files {
        let file_name = old_file.file_name().unwrap();
        let corresponding_new_file = new.as_ref().join(file_name);
        if !corresponding_new_file.exists() {
            panic!("File {:?} does not exist in the new directory", file_name);
        }

        if old_file.is_file() && corresponding_new_file.is_file() {
            diff_file(old_file, corresponding_new_file);
        } else if !old_file.is_file() && !corresponding_new_file.is_file() {
            diff_dir(old_file, corresponding_new_file)
        } else {
            panic!(
                "{} and {} are not both files or directories",
                old_file.to_str().unwrap(),
                corresponding_new_file.to_str().unwrap()
            );
        }
    }
}

fn check_cargo_build(target: impl AsRef<Path>) {
    let tmp_dir = tempdir().unwrap();
    let tmp_target = tmp_dir.path().join(target.as_ref().file_name().unwrap());

    fn copy_dir_recursively(src: impl AsRef<Path>, dst: impl AsRef<Path>) -> std::io::Result<()> {
        fs::create_dir_all(&dst)?;
        for entry in fs::read_dir(src)? {
            let entry = entry?;
            let path = entry.path();
            let dst_path = dst.as_ref().join(entry.file_name());
            if path.is_dir() {
                copy_dir_recursively(path, dst_path)?;
            } else {
                fs::copy(path, dst_path)?;
            }
        }
        Ok(())
    }

    // `cargo build` produces the `target` directory and the `Cargo.lock` file
    // To not pollute the test data, copy the directory to a temporary one
    copy_dir_recursively(&target, &tmp_target).unwrap();

    println!("Running cargo build in {}", tmp_target.display());

    let result = Command::new(std::env::var("CARGO").unwrap_or_else(|_| "cargo".to_owned()))
        .current_dir(&tmp_target)
        .arg("build")
        .output();

    match result {
        Ok(status) => {
            if !status.status.success() {
                eprintln!("{}", String::from_utf8_lossy(&status.stderr));
                panic!(
                    "cargo build returned non-zero exit code for {}. See above for more details",
                    tmp_target.display()
                );
            }
        }
        Err(_) => {
            panic!("cargo build failed for {}", tmp_target.display());
        }
    }
}

fn test_protobuf(source: impl AsRef<Path>, target: impl AsRef<Path>) {
    test_with_builder(source, target, |source, target| {
        crate::Builder::protobuf()
            .ignore_unused(false)
            .include_dirs(vec![source.parent().unwrap().to_path_buf()])
            .compile_with_config(
                vec![IdlService::from_path(source.to_path_buf())],
                crate::Output::File(target.into()),
            )
    });
}

fn test_protobuf_with_split(
    source: impl AsRef<Path>,
    target: impl AsRef<Path>,
    gen_dir: impl AsRef<Path>,
) {
    test_with_split_builder(source, target, gen_dir, |source, target| {
        crate::Builder::protobuf()
            .ignore_unused(false)
            .split_generated_files(true)
            .include_dirs(vec![source.parent().unwrap().to_path_buf()])
            .compile_with_config(
                vec![IdlService::from_path(source.to_path_buf())],
                crate::Output::File(target.into()),
            )
    });
}

fn test_with_builder<F: FnOnce(&Path, &Path)>(
    source: impl AsRef<Path>,
    target: impl AsRef<Path>,
    f: F,
) {
    if std::env::var("UPDATE_TEST_DATA").as_deref() == Ok("1") {
        f(source.as_ref(), target.as_ref());
    } else {
        let dir = tempdir().unwrap();
        let path = dir.path().join(format!(
            "{}.rs",
            target
                .as_ref()
                .file_name()
                .and_then(|s| s.to_str())
                .unwrap()
        ));
        println!("{path:?}");

        f(source.as_ref(), &path);
        diff_file(target, path);
    }
}

fn test_with_builder_workspace<F: FnOnce(&Path, &Path)>(
    source: impl AsRef<Path>,
    target: impl AsRef<Path>,
    f: F,
) {
    if std::env::var("UPDATE_TEST_DATA").as_deref() == Ok("1") {
<<<<<<< HEAD
        fs::remove_dir_all(&target).unwrap();
=======
        _ = fs::remove_dir(&target);
>>>>>>> 9aca81fd
        fs::create_dir_all(&target).unwrap();
        let cargo_toml_path = target.as_ref().join("Cargo.toml");
        File::create(cargo_toml_path).unwrap();

        f(source.as_ref(), target.as_ref());

        check_cargo_build(target)
    } else {
        let dir = tempdir().unwrap();
        let path = dir.path().join(
            target
                .as_ref()
                .file_name()
                .and_then(|s| s.to_str())
                .unwrap(),
        );
        let mut base_dir_tmp = path.clone();
        base_dir_tmp.pop();
        base_dir_tmp.push(path.file_stem().unwrap());
        println!("{path:?}");

        fs::create_dir_all(&path).unwrap();
        let cargo_toml_path = path.join("Cargo.toml");
        File::create(cargo_toml_path).unwrap();

        f(source.as_ref(), &path);
        diff_dir(&target, &base_dir_tmp);

        check_cargo_build(target)
    }
}

fn test_with_split_builder<F: FnOnce(&Path, &Path)>(
    source: impl AsRef<Path>,
    target: impl AsRef<Path>,
    gen_dir: impl AsRef<Path>,
    f: F,
) {
    if std::env::var("UPDATE_TEST_DATA").as_deref() == Ok("1") {
        f(source.as_ref(), target.as_ref());
    } else {
        let dir = tempdir().unwrap();
        let path = dir.path().join(
            target
                .as_ref()
                .file_name()
                .and_then(|s| s.to_str())
                .unwrap(),
        );
        let mut base_dir_tmp = path.clone();
        base_dir_tmp.pop();
        base_dir_tmp.push(path.file_stem().unwrap());
        println!("{path:?}");

        f(source.as_ref(), &path);
        diff_file(target, path);

        diff_dir(gen_dir, base_dir_tmp);
    }
}

fn test_thrift(source: impl AsRef<Path>, target: impl AsRef<Path>) {
    test_with_builder(source, target, |source, target| {
        crate::Builder::thrift()
            .ignore_unused(false)
            .compile_with_config(
                vec![IdlService::from_path(source.to_owned())],
                crate::Output::File(target.into()),
            )
    });
}

fn test_thrift_workspace(
    input_dir: impl AsRef<Path>,
    output_dir: impl AsRef<Path>,
    service_names: Vec<&str>,
) {
    let services: Vec<IdlService> = service_names
        .iter()
        .map(|name| IdlService::from_path(input_dir.as_ref().join(format!("{}.thrift", name))))
        .collect();
    test_with_builder_workspace(input_dir, output_dir, |_, target| {
        crate::Builder::thrift()
            .ignore_unused(false)
            .compile_with_config(services, crate::Output::Workspace(target.into()));
    });
}

fn test_thrift_workspace_with_split(
    input_dir: impl AsRef<Path>,
    output_dir: impl AsRef<Path>,
    service_names: Vec<&str>,
) {
    let services: Vec<IdlService> = service_names
        .iter()
        .map(|name| IdlService::from_path(input_dir.as_ref().join(format!("{}.thrift", name))))
        .collect();
    test_with_builder_workspace(input_dir, output_dir, |_, target| {
        crate::Builder::thrift()
            .ignore_unused(false)
            .split_generated_files(true)
            .compile_with_config(services, crate::Output::Workspace(target.into()))
    });
}

fn test_thrift_with_split(
    source: impl AsRef<Path>,
    target: impl AsRef<Path>,
    gen_dir: impl AsRef<Path>,
) {
    test_with_split_builder(source, target, gen_dir, |source, target| {
        crate::Builder::thrift()
            .ignore_unused(false)
            .split_generated_files(true)
            .compile_with_config(
                vec![IdlService::from_path(source.to_owned())],
                crate::Output::File(target.into()),
            )
    });
}

fn test_plugin_thrift(source: impl AsRef<Path>, target: impl AsRef<Path>) {
    test_with_builder(source, target, |source, target| {
        crate::Builder::thrift()
            .ignore_unused(false)
            .plugin(SerdePlugin)
            .compile_with_config(
                vec![IdlService::from_path(source.to_path_buf())],
                crate::Output::File(target.into()),
            )
    });
}

fn test_plugin_proto(source: impl AsRef<Path>, target: impl AsRef<Path>) {
    test_with_builder(source, target, |source, target| {
        crate::Builder::protobuf()
            .ignore_unused(false)
            .plugin(SerdePlugin)
            .compile_with_config(
                vec![IdlService::from_path(source.to_path_buf())],
                crate::Output::File(target.into()),
            )
    });
}

#[test]
fn test_thrift_gen() {
    let test_data_dir = std::path::PathBuf::from(env!("CARGO_MANIFEST_DIR"))
        .join("test_data")
        .join("thrift");

    test_data_dir.read_dir().unwrap().for_each(|f| {
        let f = f.unwrap();

        let path = f.path();

        if let Some(ext) = path.extension() {
            if ext == "thrift" {
                let mut rs_path = path.clone();
                rs_path.set_extension("rs");
                test_thrift(path, rs_path);
            }
        }
    });
}

#[test]
fn test_thrift_workspace_gen() {
    let test_data_dir = std::path::PathBuf::from(env!("CARGO_MANIFEST_DIR"))
        .join("test_data")
        .join("thrift_workspace");

    let input_dir = test_data_dir.join("input");
    let output_dir = test_data_dir.join("output");

    test_thrift_workspace(input_dir, output_dir, vec!["article", "author", "image"]);
}

#[test]
fn test_thrift_workspace_with_split_gen() {
    let test_data_dir = std::path::PathBuf::from(env!("CARGO_MANIFEST_DIR"))
        .join("test_data")
        .join("thrift_workspace_with_split");

    let input_dir = test_data_dir.join("input");
    let output_dir = test_data_dir.join("output");

    test_thrift_workspace_with_split(input_dir, output_dir, vec!["article", "author", "image"]);
}

#[test]
fn test_thrift_gen_with_split() {
    let test_data_dir = std::path::PathBuf::from(env!("CARGO_MANIFEST_DIR"))
        .join("test_data")
        .join("thrift_with_split");

    test_data_dir.read_dir().unwrap().for_each(|f| {
        let f = f.unwrap();

        let path = f.path();

        if let Some(ext) = path.extension() {
            if ext == "thrift" {
                let mut rs_path = path.clone();
                rs_path.set_extension("rs");

                let mut gen_dir = path.clone();
                gen_dir.pop();
                gen_dir.push(rs_path.file_stem().unwrap());

                test_thrift_with_split(path, rs_path, gen_dir.as_path());
            }
        }
    });
}

#[test]
fn test_protobuf_gen() {
    let test_data_dir = std::path::PathBuf::from(env!("CARGO_MANIFEST_DIR"))
        .join("test_data")
        .join("protobuf");

    test_data_dir.read_dir().unwrap().for_each(|f| {
        let f = f.unwrap();

        let path = f.path();

        if let Some(ext) = path.extension() {
            if ext == "proto" {
                let mut rs_path = path.clone();
                rs_path.set_extension("rs");
                test_protobuf(path, rs_path);
            }
        }
    });
}

#[test]
fn test_protobuf_gen_with_split() {
    let test_data_dir = std::path::PathBuf::from(env!("CARGO_MANIFEST_DIR"))
        .join("test_data")
        .join("protobuf_with_split");

    test_data_dir.read_dir().unwrap().for_each(|f| {
        let f = f.unwrap();

        let path = f.path();

        if let Some(ext) = path.extension() {
            if ext == "proto" {
                let mut rs_path = path.clone();
                rs_path.set_extension("rs");

                let mut gen_dir = path.clone();
                gen_dir.pop();
                gen_dir.push(rs_path.file_stem().unwrap());

                test_protobuf_with_split(path, rs_path, gen_dir.as_path());
            }
        }
    });
}

#[test]
fn test_plugin_gen() {
    let test_data_dir = std::path::PathBuf::from(env!("CARGO_MANIFEST_DIR"))
        .join("test_data")
        .join("plugin");

    test_data_dir.read_dir().unwrap().for_each(|f| {
        let f = f.unwrap();

        let path = f.path();

        if let Some(ext) = path.extension() {
            if ext == "thrift" {
                let mut rs_path = path.clone();
                rs_path.set_extension("rs");
                test_plugin_thrift(path, rs_path);
            } else if ext == "proto" {
                let mut rs_path = path.clone();
                rs_path.set_extension("rs");
                test_plugin_proto(path, rs_path);
            }
        }
    });
}

#[test]
fn test_touch() {
    let file_path = std::path::PathBuf::from(env!("CARGO_MANIFEST_DIR"))
        .join("test_data")
        .join("must_gen_items.thrift");

    let mut out_path = file_path.clone();
    out_path.set_extension("rs");

    test_with_builder(file_path, out_path, |source, target| {
        crate::Builder::thrift()
            .touch([(source.into(), vec!["A"])])
            .compile_with_config(
                vec![IdlService::from_path(source.to_path_buf())],
                crate::Output::File(target.into()),
            )
    });
}

#[test]
fn test_unknown_fields() {
    let file_path = std::path::PathBuf::from(env!("CARGO_MANIFEST_DIR"))
        .join("test_data")
        .join("unknown_fields.thrift");

    let mut out_path = file_path.clone();
    out_path.set_extension("rs");

    test_with_builder(file_path, out_path, |source, target| {
        crate::Builder::thrift()
            .ignore_unused(false)
            .keep_unknown_fields([source.into()])
            .plugin(SerdePlugin)
            .compile_with_config(
                vec![IdlService::from_path(source.to_path_buf())],
                crate::Output::File(target.into()),
            )
    });
}

mod tests {
    use pilota::{
        prost::bytes::BytesMut,
        thrift::{binary::TBinaryProtocol, Message},
    };

    use self::decode_error::decode_error::A;

    include!("../../test_data/thrift/decode_error.rs");

    #[test]
    fn test_decode_error() {
        let mut data = BytesMut::from(&[
            12_u8, 0, 1, 12, 0, 1, 11, 0, 1, 0, 0, 0, 10, 104, 101, 108, 108, 111, 32, 119, 111,
            114, 108, 100, 0, 0, 0,
        ] as &[u8])
        .freeze();

        let err = A::decode(&mut TBinaryProtocol::new(&mut data, false)).unwrap_err();

        assert_eq!(
            err.to_string(),
            "Protocol(ProtocolException { kind: InvalidData, message: \"decode struct `A` field(#1) failed, caused by: decode struct `B` field(#1) failed, caused by: invalid ttype 100\" })"
        )
    }
}<|MERGE_RESOLUTION|>--- conflicted
+++ resolved
@@ -165,11 +165,7 @@
     f: F,
 ) {
     if std::env::var("UPDATE_TEST_DATA").as_deref() == Ok("1") {
-<<<<<<< HEAD
         fs::remove_dir_all(&target).unwrap();
-=======
-        _ = fs::remove_dir(&target);
->>>>>>> 9aca81fd
         fs::create_dir_all(&target).unwrap();
         let cargo_toml_path = target.as_ref().join("Cargo.toml");
         File::create(cargo_toml_path).unwrap();
